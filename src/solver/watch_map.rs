use crate::internal::id::{ExpandedVar, VarId};
use crate::{
    internal::{
        id::{ClauseId, InternalSolvableId},
        mapping::Mapping,
    },
    solver::clause::ClauseState,
};

/// A map from solvables to the clauses that are watching them
pub(crate) struct WatchMap {
    /// Note: the map is to a single clause, but clauses form a linked list, so it is possible to go
    /// from one to the next
    solvables: Mapping<InternalSolvableId, ClauseId>,
    variables: Mapping<u32, ClauseId>,
}

impl WatchMap {
    pub(crate) fn new() -> Self {
        Self {
            solvables: Mapping::new(),
            variables: Mapping::new(),
        }
    }

    pub(crate) fn start_watching(&mut self, clause: &mut ClauseState, clause_id: ClauseId) {
        for (watch_index, watched_solvable) in clause.watched_literals.into_iter().enumerate() {
            let already_watching = self.first_clause_watching_var(watched_solvable);
            clause.link_to_clause(watch_index, already_watching);
            self.watch_solvable(watched_solvable, clause_id);
        }
    }

    pub(crate) fn update_watched(
        &mut self,
        predecessor_clause: Option<&mut ClauseState>,
        clause: &mut ClauseState,
        clause_id: ClauseId,
        watch_index: usize,
        previous_watch: VarId,
        new_watch: VarId,
    ) {
        // Remove this clause from its current place in the linked list, because we
        // are no longer watching what brought us here
        if let Some(predecessor_clause) = predecessor_clause {
            // Unlink the clause
            predecessor_clause.unlink_clause(clause, previous_watch, watch_index);
        } else {
            // This was the first clause in the chain
            let linked_clause = clause.get_linked_clause(watch_index);
            match previous_watch.expand() {
                ExpandedVar::Solvable(s) => {
                    self.solvables.insert(s, linked_clause);
                }
                ExpandedVar::Variable(v) => {
                    self.variables.insert(v, linked_clause);
                }
            }
        }

        let new_watch_clause = match new_watch.expand() {
            ExpandedVar::Solvable(s) => self.solvables.get(s),
            ExpandedVar::Variable(v) => self.variables.get(v),
        };

        // Set the new watch
        clause.watched_literals[watch_index] = new_watch;
        clause.link_to_clause(
            watch_index,
<<<<<<< HEAD
            *new_watch_clause.expect("linking to unknown variable"),
=======
            self.map.get(new_watch).copied().unwrap_or(ClauseId::null()),
>>>>>>> 2700ea08
        );
        match new_watch.expand() {
            ExpandedVar::Solvable(s) => self.solvables.insert(s, clause_id),
            ExpandedVar::Variable(v) => self.variables.insert(v, clause_id),
        };
    }

    pub(crate) fn first_clause_watching_var(&mut self, watched_var: VarId) -> ClauseId {
        match watched_var.expand() {
            ExpandedVar::Solvable(s) => self.solvables.get(s),
            ExpandedVar::Variable(v) => self.variables.get(v),
        }
        .copied()
        .unwrap_or(ClauseId::null())
    }

    pub(crate) fn watch_solvable(&mut self, watched_var: VarId, id: ClauseId) {
        match watched_var.expand() {
            ExpandedVar::Solvable(s) => self.solvables.insert(s, id),
            ExpandedVar::Variable(v) => self.variables.insert(v, id),
        }
    }
}<|MERGE_RESOLUTION|>--- conflicted
+++ resolved
@@ -1,7 +1,6 @@
-use crate::internal::id::{ExpandedVar, VarId};
 use crate::{
     internal::{
-        id::{ClauseId, InternalSolvableId},
+        id::{ClauseId, ExpandedVar, InternalSolvableId, VarId},
         mapping::Mapping,
     },
     solver::clause::ClauseState,
@@ -9,8 +8,8 @@
 
 /// A map from solvables to the clauses that are watching them
 pub(crate) struct WatchMap {
-    /// Note: the map is to a single clause, but clauses form a linked list, so it is possible to go
-    /// from one to the next
+    /// Note: the map is to a single clause, but clauses form a linked list, so
+    /// it is possible to go from one to the next
     solvables: Mapping<InternalSolvableId, ClauseId>,
     variables: Mapping<u32, ClauseId>,
 }
@@ -67,11 +66,7 @@
         clause.watched_literals[watch_index] = new_watch;
         clause.link_to_clause(
             watch_index,
-<<<<<<< HEAD
-            *new_watch_clause.expect("linking to unknown variable"),
-=======
-            self.map.get(new_watch).copied().unwrap_or(ClauseId::null()),
->>>>>>> 2700ea08
+            new_watch_clause.copied().unwrap_or(ClauseId::null()),
         );
         match new_watch.expand() {
             ExpandedVar::Solvable(s) => self.solvables.insert(s, clause_id),
