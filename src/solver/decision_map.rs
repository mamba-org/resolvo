use std::cmp::Ordering;

use crate::internal::arena::ArenaId;
use crate::internal::id::VariableId;

/// Represents a decision (i.e. an assignment to a variable) and the level at
/// which it was made
///
/// `= 0`: undecided
/// `> 0`: level of decision when the variable is set to true
/// `< 0`: level of decision when the variable is set to false
#[repr(transparent)]
#[derive(Copy, Clone)]
struct DecisionAndLevel(i32);

impl DecisionAndLevel {
    fn undecided() -> DecisionAndLevel {
        DecisionAndLevel(0)
    }

    fn value(self) -> Option<bool> {
        match self.0.cmp(&0) {
            Ordering::Less => Some(false),
            Ordering::Equal => None,
            Ordering::Greater => Some(true),
        }
    }

    fn level(self) -> u32 {
        self.0.unsigned_abs()
    }

    fn with_value_and_level(value: bool, level: u32) -> Self {
        debug_assert!(level <= (i32::MAX as u32), "level is too large");
        Self(if value { level as i32 } else { -(level as i32) })
    }
}

/// A map of the assignments to solvables.
#[derive(Default)]
pub(crate) struct DecisionMap {
    map: Vec<DecisionAndLevel>,
}

impl DecisionMap {
<<<<<<< HEAD
    pub fn new() -> Self {
        Self {
            map: Default::default(),
        }
    }

    #[cfg(feature = "diagnostics")]
    pub fn len(&self) -> usize {
        self.map.len()
    }

    pub fn reset(&mut self, solvable_id: InternalSolvableId) {
        let solvable_id = solvable_id.to_usize();
        if solvable_id < self.map.len() {
=======
    pub fn reset(&mut self, variable_id: VariableId) {
        let variable_id = variable_id.to_usize();
        if variable_id < self.map.len() {
>>>>>>> ddd2b2be
            // SAFE: because we check that the solvable id is within bounds
            unsafe { *self.map.get_unchecked_mut(variable_id) = DecisionAndLevel::undecided() };
        }
    }

    pub fn set(&mut self, variable_id: VariableId, value: bool, level: u32) {
        let variable_id = variable_id.to_usize();
        if variable_id >= self.map.len() {
            self.map
                .resize_with(variable_id + 1, DecisionAndLevel::undecided);
        }

        // SAFE: because we ensured that vec contains at least the correct number of
        // elements.
        unsafe {
            *self.map.get_unchecked_mut(variable_id) =
                DecisionAndLevel::with_value_and_level(value, level)
        };
    }

    pub fn level(&self, variable_id: VariableId) -> u32 {
        self.map
            .get(variable_id.to_usize())
            .map_or(0, |d| d.level())
    }

    #[inline(always)]
    pub fn value(&self, variable_id: VariableId) -> Option<bool> {
        self.map.get(variable_id.to_usize()).and_then(|d| d.value())
    }
}<|MERGE_RESOLUTION|>--- conflicted
+++ resolved
@@ -43,26 +43,14 @@
 }
 
 impl DecisionMap {
-<<<<<<< HEAD
-    pub fn new() -> Self {
-        Self {
-            map: Default::default(),
-        }
-    }
-
     #[cfg(feature = "diagnostics")]
     pub fn len(&self) -> usize {
         self.map.len()
     }
 
-    pub fn reset(&mut self, solvable_id: InternalSolvableId) {
-        let solvable_id = solvable_id.to_usize();
-        if solvable_id < self.map.len() {
-=======
     pub fn reset(&mut self, variable_id: VariableId) {
         let variable_id = variable_id.to_usize();
         if variable_id < self.map.len() {
->>>>>>> ddd2b2be
             // SAFE: because we check that the solvable id is within bounds
             unsafe { *self.map.get_unchecked_mut(variable_id) = DecisionAndLevel::undecided() };
         }
