--- conflicted
+++ resolved
@@ -1,12 +1,19 @@
+use std::{
+    any::Any,
+    cell::RefCell,
+    collections::HashSet,
+    fmt::Display,
+    future::ready,
+    ops::ControlFlow,
+    sync::atomic::{AtomicU32, Ordering},
+};
+
 pub use cache::SolverCache;
 use clause::{Clause, ClauseState, Literal};
 use decision::Decision;
 use decision_tracker::DecisionTracker;
 use futures::{stream::FuturesUnordered, FutureExt, StreamExt};
 use itertools::Itertools;
-use std::fmt::Display;
-use std::sync::atomic::{AtomicU32, Ordering};
-use std::{any::Any, cell::RefCell, collections::HashSet, future::ready, ops::ControlFlow};
 use watch_map::WatchMap;
 
 use crate::{
@@ -37,11 +44,12 @@
 
 /// Describes the problem that is to be solved by the solver.
 ///
-/// This struct is generic over the type `S` of the collection of soft requirements passed
-/// to the solver, typically expected to be a type implementing [`IntoIterator`].
+/// This struct is generic over the type `S` of the collection of soft
+/// requirements passed to the solver, typically expected to be a type
+/// implementing [`IntoIterator`].
 ///
-/// This struct follows the builder pattern and can have its fields set by one of the available
-/// setter methods.
+/// This struct follows the builder pattern and can have its fields set by one
+/// of the available setter methods.
 pub struct Problem<S> {
     requirements: Vec<Requirement>,
     constraints: Vec<VersionSetId>,
@@ -55,8 +63,8 @@
 }
 
 impl Problem<std::iter::Empty<SolvableId>> {
-    /// Creates a new empty [`Problem`]. Use the setter methods to build the problem
-    /// before passing it to the solver to be solved.
+    /// Creates a new empty [`Problem`]. Use the setter methods to build the
+    /// problem before passing it to the solver to be solved.
     pub fn new() -> Self {
         Self {
             requirements: Default::default(),
@@ -67,10 +75,11 @@
 }
 
 impl<S: IntoIterator<Item = SolvableId>> Problem<S> {
-    /// Sets the requirements that _must_ have one candidate solvable be included in the
-    /// solution.
-    ///
-    /// Returns the [`Problem`] for further mutation or to pass to [`Solver::solve`].
+    /// Sets the requirements that _must_ have one candidate solvable be
+    /// included in the solution.
+    ///
+    /// Returns the [`Problem`] for further mutation or to pass to
+    /// [`Solver::solve`].
     pub fn requirements(self, requirements: Vec<Requirement>) -> Self {
         Self {
             requirements,
@@ -78,10 +87,11 @@
         }
     }
 
-    /// Sets the additional constraints imposed on individual packages that the solvable (if any)
-    /// chosen for that package _must_ adhere to.
-    ///
-    /// Returns the [`Problem`] for further mutation or to pass to [`Solver::solve`].
+    /// Sets the additional constraints imposed on individual packages that the
+    /// solvable (if any) chosen for that package _must_ adhere to.
+    ///
+    /// Returns the [`Problem`] for further mutation or to pass to
+    /// [`Solver::solve`].
     pub fn constraints(self, constraints: Vec<VersionSetId>) -> Self {
         Self {
             constraints,
@@ -89,19 +99,21 @@
         }
     }
 
-    /// Sets the additional requirements that the solver should _try_ and fulfill once it has
-    /// found a solution to the main problem.
-    ///
-    /// An unsatisfiable soft requirement does not cause a conflict; the solver will try
-    /// and fulfill as many soft requirements as possible and skip the unsatisfiable ones.
-    ///
-    /// Soft requirements are currently only specified as individual solvables to be
-    /// included in the solution, however in the future they will be able to be specified
-    /// as version sets.
+    /// Sets the additional requirements that the solver should _try_ and
+    /// fulfill once it has found a solution to the main problem.
+    ///
+    /// An unsatisfiable soft requirement does not cause a conflict; the solver
+    /// will try and fulfill as many soft requirements as possible and skip
+    /// the unsatisfiable ones.
+    ///
+    /// Soft requirements are currently only specified as individual solvables
+    /// to be included in the solution, however in the future they will be
+    /// able to be specified as version sets.
     ///
     /// # Returns
     ///
-    /// Returns the [`Problem`] for further mutation or to pass to [`Solver::solve`].
+    /// Returns the [`Problem`] for further mutation or to pass to
+    /// [`Solver::solve`].
     pub fn soft_requirements<I: IntoIterator<Item = SolvableId>>(
         self,
         soft_requirements: I,
@@ -241,27 +253,32 @@
 
     /// Solves the given [`Problem`].
     ///
-    /// The solver first solves for the root requirements and constraints, and then
-    /// tries to include in the solution as many of the soft requirements as it can.
-    /// Each soft requirement is subject to all the clauses and decisions introduced
-    /// for all the previously decided solvables in the solution.
-    ///
-    /// Unless the corresponding package has been requested by a version set in another
-    /// solvable's clauses, each soft requirement is _not_ subject to the
-    /// package-level clauses introduced in [`DependencyProvider::get_candidates`] since the
-    /// solvables have been requested specifically (not through a version set) in the solution.
+    /// The solver first solves for the root requirements and constraints, and
+    /// then tries to include in the solution as many of the soft
+    /// requirements as it can. Each soft requirement is subject to all the
+    /// clauses and decisions introduced for all the previously decided
+    /// solvables in the solution.
+    ///
+    /// Unless the corresponding package has been requested by a version set in
+    /// another solvable's clauses, each soft requirement is _not_ subject
+    /// to the package-level clauses introduced in
+    /// [`DependencyProvider::get_candidates`] since the solvables have been
+    /// requested specifically (not through a version set) in the solution.
     ///
     /// # Returns
     ///
-    /// If a solution was found, returns a [`Vec`] of the solvables included in the solution.
-    ///
-    /// If no solution to the _root_ requirements and constraints was found, returns a
-    /// [`Conflict`] wrapped in a [`UnsolvableOrCancelled::Unsolvable`], which provides ways to
-    /// inspect the causes and report them to the user. If a soft requirement is unsolvable,
-    /// it is simply not included in the solution.
-    ///
-    /// If the solution process is cancelled (see [`DependencyProvider::should_cancel_with_value`]),
-    /// returns an [`UnsolvableOrCancelled::Cancelled`] containing the cancellation value.
+    /// If a solution was found, returns a [`Vec`] of the solvables included in
+    /// the solution.
+    ///
+    /// If no solution to the _root_ requirements and constraints was found,
+    /// returns a [`Conflict`] wrapped in a
+    /// [`UnsolvableOrCancelled::Unsolvable`], which provides ways to
+    /// inspect the causes and report them to the user. If a soft requirement is
+    /// unsolvable, it is simply not included in the solution.
+    ///
+    /// If the solution process is cancelled (see
+    /// [`DependencyProvider::should_cancel_with_value`]), returns an
+    /// [`UnsolvableOrCancelled::Cancelled`] containing the cancellation value.
     pub fn solve(
         &mut self,
         problem: Problem<impl IntoIterator<Item = SolvableId>>,
@@ -285,44 +302,31 @@
                   should have returned Err instead of Ok(false) if root is unsolvable"
         );
 
-<<<<<<< HEAD
-        let steps: Vec<SolvableId> = self
-            .decision_tracker
+        for additional in problem.soft_requirements {
+            let additional = InternalSolvableId::from(additional);
+            if self
+                .decision_tracker
+                .assigned_value(additional.into())
+                .is_none()
+            {
+                self.run_sat(additional)?;
+            }
+        }
+
+        Ok(self.chosen_solvables().collect())
+    }
+
+    /// Returns the solvables that the solver has chosen to include in the
+    /// solution so far.
+    fn chosen_solvables(&self) -> impl Iterator<Item = SolvableId> + '_ {
+        self.decision_tracker
             .stack()
-            .filter_map(|d| {
-                if d.value {
-                    Some(d.var_id)
-                } else {
-                    // Ignore things that are set to false
-                    None
-                }
-            })
-            .filter_map(VarId::solvable_id)
-            .filter_map(InternalSolvableId::as_solvable)
-            .collect();
-=======
-        for additional in problem.soft_requirements {
-            let additional = additional.into();
->>>>>>> 2700ea08
-
-            if self.decision_tracker.assigned_value(additional).is_none() {
-                self.run_sat(additional)?;
-            }
-        }
-
-        Ok(self.chosen_solvables().collect())
-    }
-
-    /// Returns the solvables that the solver has chosen to include in the solution so far.
-    fn chosen_solvables(&self) -> impl Iterator<Item = SolvableId> + '_ {
-        self.decision_tracker.stack().filter_map(|d| {
-            if d.value {
-                d.solvable_id.as_solvable()
-            } else {
-                // Ignore things that are set to false
-                None
-            }
-        })
+            // Select positive assignments
+            .filter(|d| d.value)
+            // Select only solvables
+            .filter_map(|d| d.var_id.solvable_id())
+            // Select only user solvables
+            .filter_map(|v| v.as_solvable())
     }
 
     /// Adds clauses for a solvable. These clauses include requirements and
@@ -439,7 +443,8 @@
                                 .borrow_mut()
                                 .alloc(ClauseState::exclude(solvable_id, reason));
 
-                            // Exclusions are negative assertions, tracked outside of the watcher system
+                            // Exclusions are negative assertions, tracked outside of the watcher
+                            // system
                             output
                                 .negative_assertions
                                 .push((solvable_id.into(), clause_id));
@@ -730,19 +735,21 @@
     ///
     /// The solver loop can be found in [`Solver::resolve_dependencies`].
     ///
-    /// Returns `Ok(true)` if a solution was found for `solvable`. If a solution was not
-    /// found, returns `Ok(false)` if some decisions have already been made by the solver
-    /// (i.e. the decision tracker stack is not empty). Otherwise, returns
-    /// [`UnsolvableOrCancelled::Unsolvable`] as an `Err` on no solution.
-    ///
-    /// If the solution process is cancelled (see [`DependencyProvider::should_cancel_with_value`]),
+    /// Returns `Ok(true)` if a solution was found for `solvable`. If a solution
+    /// was not found, returns `Ok(false)` if some decisions have already
+    /// been made by the solver (i.e. the decision tracker stack is not
+    /// empty). Otherwise, returns [`UnsolvableOrCancelled::Unsolvable`] as
+    /// an `Err` on no solution.
+    ///
+    /// If the solution process is cancelled (see
+    /// [`DependencyProvider::should_cancel_with_value`]),
     /// returns [`UnsolvableOrCancelled::Cancelled`] as an `Err`.
     fn run_sat(&mut self, solvable: InternalSolvableId) -> Result<bool, UnsolvableOrCancelled> {
         let starting_level = self
             .decision_tracker
             .stack()
             .next_back()
-            .map(|decision| self.decision_tracker.level(decision.solvable_id))
+            .map(|decision| self.decision_tracker.level(decision.var_id))
             .unwrap_or(0);
 
         let mut level = starting_level;
@@ -771,15 +778,7 @@
                 );
                 self.decision_tracker
                     .try_add_decision(
-<<<<<<< HEAD
-                        Decision::new(
-                            InternalSolvableId::root().into(),
-                            true,
-                            ClauseId::install_root(),
-                        ),
-=======
-                        Decision::new(solvable, true, ClauseId::install_root()),
->>>>>>> 2700ea08
+                        Decision::new(solvable.into(), true, ClauseId::install_root()),
                         level,
                     )
                     .expect("already decided");
@@ -894,12 +893,13 @@
         }
     }
 
-    /// Decides how to terminate the solver algorithm when the given `solvable` was
-    /// deemed unsolvable by [`Solver::run_sat`].
-    ///
-    /// Returns an `Err` value of [`UnsolvableOrCancelled::Unsolvable`] only if `solvable` is
-    /// the very first solvable we are solving for. Otherwise, undoes all the decisions made
-    /// when trying to solve for `solvable`, sets it to `false` and returns `Ok(false)`.
+    /// Decides how to terminate the solver algorithm when the given `solvable`
+    /// was deemed unsolvable by [`Solver::run_sat`].
+    ///
+    /// Returns an `Err` value of [`UnsolvableOrCancelled::Unsolvable`] only if
+    /// `solvable` is the very first solvable we are solving for. Otherwise,
+    /// undoes all the decisions made when trying to solve for `solvable`,
+    /// sets it to `false` and returns `Ok(false)`.
     fn run_sat_process_unsolvable(
         &mut self,
         solvable: InternalSolvableId,
@@ -915,7 +915,7 @@
             self.decision_tracker.undo_until(starting_level);
             self.decision_tracker
                 .try_add_decision(
-                    Decision::new(solvable, false, ClauseId::install_root()),
+                    Decision::new(solvable.into(), false, ClauseId::install_root()),
                     starting_level + 1,
                 )
                 .expect("bug: already decided - decision should have been undone");
@@ -1528,8 +1528,8 @@
 
                 current_level = last_decision_level;
 
-                // We are interested in the first literal we come across that caused the conflicting
-                // assignment
+                // We are interested in the first literal we come across that caused the
+                // conflicting assignment
                 if seen.contains(&last_decision.var_id) {
                     break;
                 }
