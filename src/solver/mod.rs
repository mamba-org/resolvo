--- conflicted
+++ resolved
@@ -37,26 +37,13 @@
 }
 
 /// Describes the problem that is to be solved by the solver.
-<<<<<<< HEAD
-#[derive(Default)]
-pub struct Problem {
-    /// The requirements that _must_ have one candidate solvable be included in
-    /// the solution.
-    pub requirements: Vec<Requirement>,
-
-    /// Additional constraints imposed on individual packages that the solvable
-    /// (if any) chosen for that package _must_ adhere to.
-    pub constraints: Vec<VersionSetId>,
-
-    /// A set of additional requirements that the solver should _try_ and
-    /// fulfill once it has found a solution to the main problem.
-=======
 ///
-/// This struct is generic over the type `S` of the collection of soft requirements passed
-/// to the solver, typically expected to be a type implementing [`IntoIterator`].
+/// This struct is generic over the type `S` of the collection of soft
+/// requirements passed to the solver, typically expected to be a type
+/// implementing [`IntoIterator`].
 ///
-/// This struct follows the builder pattern and can have its fields set by one of the available
-/// setter methods.
+/// This struct follows the builder pattern and can have its fields set by one
+/// of the available setter methods.
 pub struct Problem<S> {
     requirements: Vec<Requirement>,
     constraints: Vec<VersionSetId>,
@@ -70,8 +57,8 @@
 }
 
 impl Problem<std::iter::Empty<SolvableId>> {
-    /// Creates a new empty [`Problem`]. Use the setter methods to build the problem
-    /// before passing it to the solver to be solved.
+    /// Creates a new empty [`Problem`]. Use the setter methods to build the
+    /// problem before passing it to the solver to be solved.
     pub fn new() -> Self {
         Self {
             requirements: Default::default(),
@@ -82,10 +69,11 @@
 }
 
 impl<S: IntoIterator<Item = SolvableId>> Problem<S> {
-    /// Sets the requirements that _must_ have one candidate solvable be included in the
-    /// solution.
-    ///
-    /// Returns the [`Problem`] for further mutation or to pass to [`Solver::solve`].
+    /// Sets the requirements that _must_ have one candidate solvable be
+    /// included in the solution.
+    ///
+    /// Returns the [`Problem`] for further mutation or to pass to
+    /// [`Solver::solve`].
     pub fn requirements(self, requirements: Vec<Requirement>) -> Self {
         Self {
             requirements,
@@ -93,10 +81,11 @@
         }
     }
 
-    /// Sets the additional constraints imposed on individual packages that the solvable (if any)
-    /// chosen for that package _must_ adhere to.
-    ///
-    /// Returns the [`Problem`] for further mutation or to pass to [`Solver::solve`].
+    /// Sets the additional constraints imposed on individual packages that the
+    /// solvable (if any) chosen for that package _must_ adhere to.
+    ///
+    /// Returns the [`Problem`] for further mutation or to pass to
+    /// [`Solver::solve`].
     pub fn constraints(self, constraints: Vec<VersionSetId>) -> Self {
         Self {
             constraints,
@@ -104,27 +93,21 @@
         }
     }
 
-    /// Sets the additional requirements that the solver should _try_ and fulfill once it has
-    /// found a solution to the main problem.
->>>>>>> 2700ea08
+    /// Sets the additional requirements that the solver should _try_ and
+    /// fulfill once it has found a solution to the main problem.
     ///
     /// An unsatisfiable soft requirement does not cause a conflict; the solver
     /// will try and fulfill as many soft requirements as possible and skip
     /// the unsatisfiable ones.
     ///
-<<<<<<< HEAD
     /// Soft requirements are currently only specified as individual solvables
     /// to be included in the solution, however in the future they will be
     /// able to be specified as version sets.
-    pub soft_requirements: Vec<SolvableId>,
-=======
-    /// Soft requirements are currently only specified as individual solvables to be
-    /// included in the solution, however in the future they will be able to be specified
-    /// as version sets.
     ///
     /// # Returns
     ///
-    /// Returns the [`Problem`] for further mutation or to pass to [`Solver::solve`].
+    /// Returns the [`Problem`] for further mutation or to pass to
+    /// [`Solver::solve`].
     pub fn soft_requirements<I: IntoIterator<Item = SolvableId>>(
         self,
         soft_requirements: I,
@@ -135,7 +118,6 @@
             soft_requirements,
         }
     }
->>>>>>> 2700ea08
 }
 
 /// Drives the SAT solving process.
@@ -284,19 +266,13 @@
     /// inspect the causes and report them to the user. If a soft requirement is
     /// unsolvable, it is simply not included in the solution.
     ///
-<<<<<<< HEAD
     /// If the solution process is cancelled (see
     /// [`DependencyProvider::should_cancel_with_value`]), returns an
     /// [`UnsolvableOrCancelled::Cancelled`] containing the cancellation value.
-    pub fn solve(&mut self, problem: Problem) -> Result<Vec<SolvableId>, UnsolvableOrCancelled> {
-=======
-    /// If the solution process is cancelled (see [`DependencyProvider::should_cancel_with_value`]),
-    /// returns an [`UnsolvableOrCancelled::Cancelled`] containing the cancellation value.
     pub fn solve(
         &mut self,
         problem: Problem<impl IntoIterator<Item = SolvableId>>,
     ) -> Result<Vec<SolvableId>, UnsolvableOrCancelled> {
->>>>>>> 2700ea08
         self.decision_tracker.clear();
         self.negative_assertions.clear();
         self.learnt_clauses.clear();
