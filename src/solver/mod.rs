use std::{any::Any, fmt::Display, future::ready, ops::ControlFlow};

use ahash::{HashMap, HashSet};
pub use cache::SolverCache;
use clause::{Clause, ClauseState, Literal};
use decision::Decision;
use decision_tracker::DecisionTracker;
use elsa::FrozenMap;
use futures::{stream::FuturesUnordered, FutureExt, StreamExt};
use indexmap::IndexMap;
use itertools::Itertools;
use variable_map::VariableMap;
use watch_map::WatchMap;

use crate::{
    conflict::Conflict,
    internal::{
        arena::{Arena, ArenaId},
        id::{ClauseId, LearntClauseId, NameId, SolvableId, SolvableOrRootId, VariableId},
        mapping::Mapping,
    },
    runtime::{AsyncRuntime, NowOrNeverRuntime},
    solver::binary_encoding::AtMostOnceTracker,
    Candidates, Dependencies, DependencyProvider, KnownDependencies, Requirement, VersionSetId,
};

mod binary_encoding;
mod cache;
pub(crate) mod clause;
mod decision;
mod decision_map;
mod decision_tracker;
pub(crate) mod variable_map;
mod watch_map;

#[derive(Default)]
struct AddClauseOutput {
    new_requires_clauses: Vec<(VariableId, Requirement, ClauseId)>,
    conflicting_clauses: Vec<ClauseId>,
    negative_assertions: Vec<(VariableId, ClauseId)>,
    clauses_to_watch: Vec<ClauseId>,
    new_names: Vec<NameId>,
}

/// Describes the problem that is to be solved by the solver.
///
/// This struct is generic over the type `S` of the collection of soft
/// requirements passed to the solver, typically expected to be a type
/// implementing [`IntoIterator`].
///
/// This struct follows the builder pattern and can have its fields set by one
/// of the available setter methods.
pub struct Problem<S> {
    requirements: Vec<Requirement>,
    constraints: Vec<VersionSetId>,
    soft_requirements: S,
}

impl Default for Problem<std::iter::Empty<SolvableId>> {
    fn default() -> Self {
        Self::new()
    }
}

impl Problem<std::iter::Empty<SolvableId>> {
    /// Creates a new empty [`Problem`]. Use the setter methods to build the
    /// problem before passing it to the solver to be solved.
    pub fn new() -> Self {
        Self {
            requirements: Default::default(),
            constraints: Default::default(),
            soft_requirements: Default::default(),
        }
    }
}

impl<S: IntoIterator<Item = SolvableId>> Problem<S> {
    /// Sets the requirements that _must_ have one candidate solvable be
    /// included in the solution.
    ///
    /// Returns the [`Problem`] for further mutation or to pass to
    /// [`Solver::solve`].
    pub fn requirements(self, requirements: Vec<Requirement>) -> Self {
        Self {
            requirements,
            ..self
        }
    }

    /// Sets the additional constraints imposed on individual packages that the
    /// solvable (if any) chosen for that package _must_ adhere to.
    ///
    /// Returns the [`Problem`] for further mutation or to pass to
    /// [`Solver::solve`].
    pub fn constraints(self, constraints: Vec<VersionSetId>) -> Self {
        Self {
            constraints,
            ..self
        }
    }

    /// Sets the additional requirements that the solver should _try_ and
    /// fulfill once it has found a solution to the main problem.
    ///
    /// An unsatisfiable soft requirement does not cause a conflict; the solver
    /// will try and fulfill as many soft requirements as possible and skip
    /// the unsatisfiable ones.
    ///
    /// Soft requirements are currently only specified as individual solvables
    /// to be included in the solution, however in the future they will be
    /// able to be specified as version sets.
    ///
    /// # Returns
    ///
    /// Returns the [`Problem`] for further mutation or to pass to
    /// [`Solver::solve`].
    pub fn soft_requirements<I: IntoIterator<Item = SolvableId>>(
        self,
        soft_requirements: I,
    ) -> Problem<I> {
        Problem {
            requirements: self.requirements,
            constraints: self.constraints,
            soft_requirements,
        }
    }
}

#[derive(Default)]
pub(crate) struct Clauses {
    pub(crate) kinds: Vec<Clause>,
    states: Vec<ClauseState>,
}

impl Clauses {
    pub fn alloc(&mut self, state: ClauseState, kind: Clause) -> ClauseId {
        let id = ClauseId::from_usize(self.kinds.len());
        self.kinds.push(kind);
        self.states.push(state);
        id
    }
}

type RequirementCandidateVariables = Vec<Vec<VariableId>>;

/// Drives the SAT solving process.
pub struct Solver<D: DependencyProvider, RT: AsyncRuntime = NowOrNeverRuntime> {
    pub(crate) async_runtime: RT,
    pub(crate) cache: SolverCache<D>,

    pub(crate) clauses: Clauses,
    requires_clauses: IndexMap<VariableId, Vec<(Requirement, ClauseId)>, ahash::RandomState>,
    watches: WatchMap,

    /// A mapping from requirements to the variables that represent the
    /// candidates.
    requirement_to_sorted_candidates:
        FrozenMap<Requirement, RequirementCandidateVariables, ahash::RandomState>,

    pub(crate) variable_map: VariableMap,

    negative_assertions: Vec<(VariableId, ClauseId)>,

    learnt_clauses: Arena<LearntClauseId, Vec<Literal>>,
    learnt_why: Mapping<LearntClauseId, Vec<ClauseId>>,
    learnt_clause_ids: Vec<ClauseId>,

    clauses_added_for_package: HashSet<NameId>,
    clauses_added_for_solvable: HashSet<SolvableOrRootId>,
    forbidden_clauses_added: HashMap<NameId, AtMostOnceTracker<VariableId>>,

    decision_tracker: DecisionTracker,

    /// The [`Requirement`]s that must be installed as part of the solution.
    root_requirements: Vec<Requirement>,

    /// Additional constraints imposed by the root.
    root_constraints: Vec<VersionSetId>,

    /// Activity score per package.
    name_activity: Vec<f32>,

    /// The activity add factor. This is a value that is added to the activity
    /// score of each package that is part of a conflict.
    activity_add: f32,

    /// The activity decay factor. This is a value between 0 and 1 with which
    /// the activity scores of each package are multiplied when a conflict is
    /// detected.
    activity_decay: f32,
}

impl<D: DependencyProvider> Solver<D, NowOrNeverRuntime> {
    /// Creates a single threaded block solver, using the provided
    /// [`DependencyProvider`].
    pub fn new(provider: D) -> Self {
        Self {
            cache: SolverCache::new(provider),
            async_runtime: NowOrNeverRuntime,
            clauses: Clauses::default(),
            variable_map: VariableMap::default(),
            requires_clauses: Default::default(),
            requirement_to_sorted_candidates: FrozenMap::default(),
            watches: WatchMap::new(),
            negative_assertions: Default::default(),
            learnt_clauses: Arena::new(),
            learnt_why: Mapping::new(),
            learnt_clause_ids: Vec::new(),
            decision_tracker: DecisionTracker::new(),
            root_requirements: Default::default(),
            root_constraints: Default::default(),
            clauses_added_for_package: Default::default(),
            clauses_added_for_solvable: Default::default(),
            forbidden_clauses_added: Default::default(),
            name_activity: Default::default(),

            activity_add: 1.0,
            activity_decay: 0.95,
        }
    }
}

/// The root cause of a solver error.
#[derive(Debug)]
pub enum UnsolvableOrCancelled {
    /// The problem was unsolvable.
    Unsolvable(Conflict),
    /// The solving process was cancelled.
    Cancelled(Box<dyn Any>),
}

impl From<Conflict> for UnsolvableOrCancelled {
    fn from(value: Conflict) -> Self {
        UnsolvableOrCancelled::Unsolvable(value)
    }
}

impl From<Box<dyn Any>> for UnsolvableOrCancelled {
    fn from(value: Box<dyn Any>) -> Self {
        UnsolvableOrCancelled::Cancelled(value)
    }
}

/// An error during the propagation step
#[derive(Debug)]
pub(crate) enum PropagationError {
    Conflict(VariableId, bool, ClauseId),
    Cancelled(Box<dyn Any>),
}

impl Display for PropagationError {
    fn fmt(&self, f: &mut std::fmt::Formatter<'_>) -> std::fmt::Result {
        match self {
            PropagationError::Conflict(solvable, value, clause) => {
                write!(
                    f,
                    "conflict while propagating solvable {:?}, value {} caused by clause {:?}",
                    solvable, value, clause
                )
            }
            PropagationError::Cancelled(_) => {
                write!(f, "propagation was cancelled")
            }
        }
    }
}

impl<D: DependencyProvider, RT: AsyncRuntime> Solver<D, RT> {
    /// Returns the dependency provider used by this instance.
    pub fn provider(&self) -> &D {
        self.cache.provider()
    }

    /// Set the runtime of the solver to `runtime`.
    #[must_use]
    pub fn with_runtime<RT2: AsyncRuntime>(self, runtime: RT2) -> Solver<D, RT2> {
        Solver {
            async_runtime: runtime,
            cache: self.cache,
            clauses: self.clauses,
            variable_map: self.variable_map,
            requires_clauses: self.requires_clauses,
            requirement_to_sorted_candidates: self.requirement_to_sorted_candidates,
            watches: self.watches,
            negative_assertions: self.negative_assertions,
            learnt_clauses: self.learnt_clauses,
            learnt_why: self.learnt_why,
            learnt_clause_ids: self.learnt_clause_ids,
            clauses_added_for_package: self.clauses_added_for_package,
            clauses_added_for_solvable: self.clauses_added_for_solvable,
            forbidden_clauses_added: self.forbidden_clauses_added,
            decision_tracker: self.decision_tracker,
            root_requirements: self.root_requirements,
            root_constraints: self.root_constraints,
            name_activity: self.name_activity,
            activity_add: self.activity_add,
            activity_decay: self.activity_decay,
        }
    }

    /// Configure activity andd and decay parameters. This enables tweaking
    /// these parameters.
    #[must_use]
    pub fn with_activity_params(self, add: f32, decay: f32) -> Self {
        Self {
            activity_add: add,
            activity_decay: decay,
            ..self
        }
    }

    /// Solves the given [`Problem`].
    ///
    /// The solver first solves for the root requirements and constraints, and
    /// then tries to include in the solution as many of the soft
    /// requirements as it can. Each soft requirement is subject to all the
    /// clauses and decisions introduced for all the previously decided
    /// solvables in the solution.
    ///
    /// Unless the corresponding package has been requested by a version set in
    /// another solvable's clauses, each soft requirement is _not_ subject
    /// to the package-level clauses introduced in
    /// [`DependencyProvider::get_candidates`] since the solvables have been
    /// requested specifically (not through a version set) in the solution.
    ///
    /// # Returns
    ///
    /// If a solution was found, returns a [`Vec`] of the solvables included in
    /// the solution.
    ///
    /// If no solution to the _root_ requirements and constraints was found,
    /// returns a [`Conflict`] wrapped in a
    /// [`UnsolvableOrCancelled::Unsolvable`], which provides ways to
    /// inspect the causes and report them to the user. If a soft requirement is
    /// unsolvable, it is simply not included in the solution.
    ///
    /// If the solution process is cancelled (see
    /// [`DependencyProvider::should_cancel_with_value`]), returns an
    /// [`UnsolvableOrCancelled::Cancelled`] containing the cancellation value.
    pub fn solve(
        &mut self,
        problem: Problem<impl IntoIterator<Item = SolvableId>>,
    ) -> Result<Vec<SolvableId>, UnsolvableOrCancelled> {
        self.decision_tracker.clear();
        self.negative_assertions.clear();
        self.learnt_clauses.clear();
        self.learnt_why = Mapping::new();
        self.clauses = Clauses::default();
        self.root_requirements = problem.requirements;
        self.root_constraints = problem.constraints;

        // The first clause will always be the install root clause. Here we verify that
        // this is indeed the case.
        let root_clause = {
            let (state, kind) = ClauseState::root();
            self.clauses.alloc(state, kind)
        };
        assert_eq!(root_clause, ClauseId::install_root());

        assert!(
            self.run_sat(SolvableOrRootId::root())?,
            "bug: Since root is the first requested solvable, \
                  should have returned Err instead of Ok(false) if root is unsolvable"
        );

        for additional in problem.soft_requirements {
            let additional_var = self.variable_map.intern_solvable(additional);

            if self
                .decision_tracker
                .assigned_value(additional_var)
                .is_none()
            {
                self.run_sat(additional.into())?;
            }
        }

        Ok(self.chosen_solvables().collect())
    }

    /// Returns the solvables that the solver has chosen to include in the
    /// solution so far.
    fn chosen_solvables(&self) -> impl Iterator<Item = SolvableId> + '_ {
        self.decision_tracker.stack().filter_map(|d| {
            if d.value {
                d.variable.as_solvable(&self.variable_map)
            } else {
                // Ignore things that are set to false
                None
            }
        })
    }

    /// Run the CDCL algorithm to solve the SAT problem
    ///
    /// The CDCL algorithm's job is to find a valid assignment to the variables
    /// involved in the provided clauses. It works in the following steps:
    ///
    /// 1. __Set__: Assign a value to a variable that hasn't been assigned yet.
    ///    An assignment in this step starts a new "level" (the first one being
    ///    level 1). If all variables have been assigned, then we are done.
    /// 2. __Propagate__: Perform [unit propagation](https://en.wikipedia.org/wiki/Unit_propagation).
    ///    Assignments in this step are associated to the same "level" as the
    ///    decision that triggered them. This "level" metadata is useful when it
    ///    comes to handling conflicts. See [`Solver::propagate`] for the
    ///    implementation of this step.
    /// 3. __Learn__: If propagation finishes without conflicts, go back to 1.
    ///    Otherwise find the combination of assignments that caused the
    ///    conflict and add a new clause to the solver to forbid that
    ///    combination of assignments (i.e. learn from this mistake so it is not
    ///    repeated in the future). Then backtrack and go back to step 1 or, if
    ///    the learnt clause is in conflict with existing clauses, declare the
    ///    problem to be unsolvable. See [`Solver::analyze`] for the
    ///    implementation of this step.
    ///
    /// The solver loop can be found in [`Solver::resolve_dependencies`].
    ///
    /// Returns `Ok(true)` if a solution was found for `solvable`. If a solution
    /// was not found, returns `Ok(false)` if some decisions have already
    /// been made by the solver (i.e. the decision tracker stack is not
    /// empty). Otherwise, returns [`UnsolvableOrCancelled::Unsolvable`] as
    /// an `Err` on no solution.
    ///
    /// If the solution process is cancelled (see
    /// [`DependencyProvider::should_cancel_with_value`]),
    /// returns [`UnsolvableOrCancelled::Cancelled`] as an `Err`.
    fn run_sat(&mut self, root_solvable: SolvableOrRootId) -> Result<bool, UnsolvableOrCancelled> {
        let starting_level = self
            .decision_tracker
            .stack()
            .next_back()
            .map(|decision| self.decision_tracker.level(decision.variable))
            .unwrap_or(0);

        let mut level = starting_level;

        loop {
            if level == starting_level {
                tracing::trace!("Level {starting_level}: Resetting the decision loop");
            } else {
                tracing::trace!("Level {}: Starting the decision loop", level);
            }

            // A level of starting_level means the decision loop has been completely reset
            // because a partial solution was invalidated by newly added clauses.
            if level == starting_level {
                // Level starting_level + 1 is the initial decision level
                level = starting_level + 1;

                // Assign `true` to the root solvable. This must be installed to satisfy the
                // solution. The root solvable contains the dependencies that
                // were injected when calling `Solver::solve`. If we can find a
                // solution were the root is installable we found a
                // solution that satisfies the user requirements.
                tracing::trace!(
                    "╤══ Install {} at level {level}",
                    root_solvable.display(self.provider())
                );
                self.decision_tracker
                    .try_add_decision(
                        Decision::new(
                            self.variable_map.intern_solvable_or_root(root_solvable),
                            true,
                            ClauseId::install_root(),
                        ),
                        level,
                    )
                    .expect("already decided");

                // Add the clauses for the root solvable.
                let output = self.async_runtime.block_on(add_clauses_for_solvables(
                    [root_solvable],
                    &self.cache,
                    &mut self.clauses,
                    &self.decision_tracker,
                    &mut self.variable_map,
                    &mut self.clauses_added_for_solvable,
                    &mut self.clauses_added_for_package,
                    &mut self.forbidden_clauses_added,
                    &mut self.requirement_to_sorted_candidates,
                    &self.root_requirements,
                    &self.root_constraints,
                ))?;
                if let Err(clause_id) = self.process_add_clause_output(output) {
                    return self.run_sat_process_unsolvable(
                        root_solvable,
                        starting_level,
                        clause_id,
                    );
                }
            }

            tracing::trace!("Level {}: Propagating", level);

            // Propagate decisions from assignments above
            let propagate_result = self.propagate(level);

            tracing::trace!("Propagate result: {:?}", propagate_result);

            // Handle propagation errors
            match propagate_result {
                Ok(()) => {}
                Err(PropagationError::Conflict(_, _, clause_id)) => {
                    if level == starting_level + 1 {
                        return self.run_sat_process_unsolvable(
                            root_solvable,
                            starting_level,
                            clause_id,
                        );
                    } else {
                        // The conflict was caused because new clauses have been added dynamically.
                        // We need to start over.
                        tracing::debug!("├─ added clause {clause} introduces a conflict which invalidates the partial solution",
                                clause=self.clauses.kinds[clause_id.to_usize()].display(&self.variable_map, self.provider()));
                        level = starting_level;
                        self.decision_tracker.undo_until(starting_level);
                        continue;
                    }
                }
                Err(PropagationError::Cancelled(value)) => {
                    // Propagation was cancelled
                    return Err(UnsolvableOrCancelled::Cancelled(value));
                }
            }

            // Enter the solver loop, return immediately if no new assignments have been
            // made.
            tracing::trace!("Level {}: Resolving dependencies", level);
            level = self.resolve_dependencies(level)?;
            tracing::trace!("Level {}: Done resolving dependencies", level);

            // We have a partial solution. E.g. there is a solution that satisfies all the
            // clauses that have been added so far.

            // Determine which solvables are part of the solution for which we did not yet
            // get any dependencies. If we find any such solvable it means we
            // did not arrive at the full solution yet.
            let new_solvables: Vec<_> = self
                .decision_tracker
                .stack()
                // Filter only decisions that led to a positive assignment
                .filter(|d| d.value)
                // Select solvables for which we do not yet have dependencies
                .filter(|d| {
                    let Some(solvable_or_root) = d.variable.as_solvable_or_root(&self.variable_map)
                    else {
                        return false;
                    };
                    !self.clauses_added_for_solvable.contains(&solvable_or_root)
                })
                .map(|d| (d.variable, d.derived_from))
                .collect();

            if new_solvables.is_empty() {
                // If no new literals were selected this solution is complete and we can return.
                tracing::trace!(
                    "Level {}: No new solvables selected, solution is complete",
                    level
                );
                return Ok(true);
            }

            tracing::debug!("==== Found newly selected solvables");
            tracing::debug!(
                " - {}",
                new_solvables
                    .iter()
                    .copied()
                    .format_with("\n- ", |(id, derived_from), f| f(&format_args!(
                        "{} (derived from {})",
                        id.display(&self.variable_map, self.provider()),
                        self.clauses.kinds[derived_from.to_usize()]
                            .display(&self.variable_map, self.provider()),
                    )))
            );
            tracing::debug!("====");

            // Concurrently get the solvable's clauses
            let output = self.async_runtime.block_on(add_clauses_for_solvables(
                new_solvables
                    .iter()
                    .filter_map(|(variable, _)| {
                        self.variable_map
                            .origin(*variable)
                            .as_solvable()
                            .map(Into::into)
                    })
                    .collect::<Vec<_>>(),
                &self.cache,
                &mut self.clauses,
                &self.decision_tracker,
                &mut self.variable_map,
                &mut self.clauses_added_for_solvable,
                &mut self.clauses_added_for_package,
                &mut self.forbidden_clauses_added,
                &mut self.requirement_to_sorted_candidates,
                &self.root_requirements,
                &self.root_constraints,
            ))?;

            // Serially process the outputs, to reduce the need for synchronization
            for &clause_id in &output.conflicting_clauses {
                tracing::debug!("├─ Added clause {clause} introduces a conflict which invalidates the partial solution",
                                        clause=self.clauses.kinds[clause_id.to_usize()].display(&self.variable_map, self.provider()));
            }

            if let Err(_first_conflicting_clause_id) = self.process_add_clause_output(output) {
                self.decision_tracker.undo_until(starting_level);
                level = starting_level;
            }
        }
    }

    /// Decides how to terminate the solver algorithm when the given `solvable`
    /// was deemed unsolvable by [`Solver::run_sat`].
    ///
    /// Returns an `Err` value of [`UnsolvableOrCancelled::Unsolvable`] only if
    /// `solvable` is the very first solvable we are solving for. Otherwise,
    /// undoes all the decisions made when trying to solve for `solvable`,
    /// sets it to `false` and returns `Ok(false)`.
    fn run_sat_process_unsolvable(
        &mut self,
        solvable_or_root: SolvableOrRootId,
        starting_level: u32,
        clause_id: ClauseId,
    ) -> Result<bool, UnsolvableOrCancelled> {
        if starting_level == 0 {
            tracing::trace!("Unsolvable: {:?}", clause_id);
            Err(UnsolvableOrCancelled::Unsolvable(
                self.analyze_unsolvable(clause_id),
            ))
        } else {
            self.decision_tracker.undo_until(starting_level);
            self.decision_tracker
                .try_add_decision(
                    Decision::new(
                        self.variable_map.intern_solvable_or_root(solvable_or_root),
                        false,
                        ClauseId::install_root(),
                    ),
                    starting_level + 1,
                )
                .expect("bug: already decided - decision should have been undone");
            Ok(false)
        }
    }

    fn process_add_clause_output(&mut self, mut output: AddClauseOutput) -> Result<(), ClauseId> {
        let clauses = &mut self.clauses.states;
        for clause_id in output.clauses_to_watch {
            debug_assert!(
                clauses[clause_id.to_usize()].has_watches(),
                "attempting to watch a clause without watches!"
            );
            self.watches
                .start_watching(&mut clauses[clause_id.to_usize()], clause_id);
        }

        for (solvable_id, requirement, clause_id) in output.new_requires_clauses {
            self.requires_clauses
                .entry(solvable_id)
                .or_default()
                .push((requirement, clause_id));
        }
        self.negative_assertions
            .append(&mut output.negative_assertions);

        if let Some(max_name_idx) = output
            .new_names
            .into_iter()
            .map(|name_id| name_id.to_usize())
            .max()
        {
            if self.name_activity.len() <= max_name_idx {
                self.name_activity.resize(max_name_idx + 1, 0.0);
            }
        }

        if let Some(&clause_id) = output.conflicting_clauses.first() {
            return Err(clause_id);
        }

        Ok(())
    }

    /// Resolves all dependencies
    ///
    /// Repeatedly chooses the next variable to assign, and calls
    /// [`Solver::set_propagate_learn`] to drive the solving process (as you
    /// can see from the name, the method executes the set, propagate and
    /// learn steps described in the [`Solver::run_sat`] docs).
    ///
    /// The next variable to assign is obtained by finding the next dependency
    /// for which no concrete package has been picked yet. Then we pick the
    /// highest possible version for that package, or the favored version if
    /// it was provided by the user, and set its value to true.
    fn resolve_dependencies(&mut self, mut level: u32) -> Result<u32, UnsolvableOrCancelled> {
        loop {
            // Make a decision. If no decision could be made it means the problem is
            // satisfyable.
            let Some((candidate, required_by, clause_id)) = self.decide() else {
                break;
            };

            tracing::info!(
                "╒══ Install {} at level {level} (derived from {})",
                candidate.display(&self.variable_map, self.provider()),
                self.clauses.kinds[clause_id.to_usize()]
                    .display(&self.variable_map, self.provider())
            );

            // Propagate the decision
            match self.set_propagate_learn(level, candidate, required_by, clause_id) {
                Ok(new_level) => {
                    level = new_level;
                    tracing::info!("╘══ Propagation completed");
                }
                Err(UnsolvableOrCancelled::Cancelled(value)) => {
                    tracing::info!("╘══ Propagation cancelled");
                    return Err(UnsolvableOrCancelled::Cancelled(value));
                }
                Err(UnsolvableOrCancelled::Unsolvable(conflict)) => {
                    tracing::info!("╘══ Propagation resulted in a conflict");
                    return Err(UnsolvableOrCancelled::Unsolvable(conflict));
                }
            }
        }

        // We just went through all clauses and there are no choices left to be made
        Ok(level)
    }

    /// This function is responsible for selecting the next solvable to assign
    /// after all logical decisions have been propagated. Once this situation
    /// happens we need to take a guess to make progress in the solving process.
    /// This function tries to find the best guess to make based on several
    /// heuristics. These heuristics are tuned to find a solution that also
    /// maximizes the user's requirements.
    ///
    /// The heuristics are (in order of importance):
    /// 1. Prefer decisions on explicit requirements over non-explicit
    ///    requirements. This ensures that direct dependencies are maximized
    ///    over transitive dependencies.
    /// 2. Prefer decisions with a higher "package activity score". This score
    ///    is incremented everytime a package is involved in a conflict and the
    ///    score of all package is decreases on each conflict. This is similar
    ///    to the "activity score" of the VSIDS algorithm used in many modern
    ///    solvers.
    /// 3. Prefer decisions with the least amount of possible candidates. If
    ///    there are multiple requirements for the same package the requirement
    ///    with the least amount of possible candidates requires less
    ///    backtracking to determine unsatisfiability than a requirement with
    ///    more possible candidates.
    fn decide(&mut self) -> Option<(VariableId, VariableId, ClauseId)> {
        struct PossibleDecision {
            /// The activity of the package that is selected
            package_activity: f32,

            /// If this decision is based on a requirement that is explicitly
            /// requested by the user.
            is_explicit_requirement: bool,

            /// The total number of possible candidates that are available for
            /// this requirement.
            candidate_count: u32,

            /// The decision to make.
            decision: (VariableId, VariableId, ClauseId),
        }

        let mut best_decision: Option<PossibleDecision> = None;
        for (&solvable_id, requirements) in self.requires_clauses.iter() {
            let is_explicit_requirement = solvable_id == VariableId::root();
            if let Some(best_decision) = &best_decision {
                // If we already have an explicit requirement, there is no need to evaluate
                // non-explicit requirements.
                if best_decision.is_explicit_requirement && !is_explicit_requirement {
                    continue;
                }
            }

            // Consider only clauses in which we have decided to install the solvable
            if self.decision_tracker.assigned_value(solvable_id) != Some(true) {
                continue;
            }

            for (deps, clause_id) in requirements.iter() {
                let mut candidate = ControlFlow::Break(());

                // Get the candidates for the individual version sets.
                let version_set_candidates = &self.requirement_to_sorted_candidates[deps];

                // Iterate over all version sets in the requirement and find the first version
                // set that we can act on, or if a single candidate (from any version set) makes
                // the clause true.
                //
                // NOTE: We zip the version sets from the requirements and the variables that we
                // previously cached. This assumes that the order of the version sets is the
                // same in both collections.
                for (version_set, candidates) in deps
                    .version_sets(self.provider())
                    .zip(version_set_candidates)
                {
                    // Find the first candidate that is not yet assigned a value or find the first
                    // value that makes this clause true.
<<<<<<< HEAD
                    candidate = candidates
                        .iter()
                        .try_fold(None, |first_candidate, &candidate| {
                            let assigned_value = self.decision_tracker.assigned_value(candidate);
=======
                    candidate = candidates.iter().try_fold(
                        match candidate {
                            ControlFlow::Continue(x) => x,
                            _ => None,
                        },
                        |first_candidate, &candidate| {
                            let assigned_value =
                                self.decision_tracker.assigned_value(candidate.into());
>>>>>>> f6537fcc
                            ControlFlow::Continue(match assigned_value {
                                Some(true) => {
                                    // This candidate has already been assigned so the clause is
                                    // already true. Skip it.
                                    return ControlFlow::Break(());
                                }
                                Some(false) => {
                                    // This candidate has already been assigned false, continue the
                                    // search.
                                    first_candidate
                                }
                                None => match first_candidate {
                                    Some((
                                        first_candidate,
                                        candidate_version_set,
                                        mut candidate_count,
                                        package_activity,
                                    )) => {
                                        // We found a candidate that has not been assigned yet, but
                                        // it is not the first candidate.
                                        if candidate_version_set == version_set {
                                            // Increment the candidate count if this is a candidate
                                            // in the same version set.
                                            candidate_count += 1u32;
                                        }
                                        Some((
                                            first_candidate,
                                            candidate_version_set,
                                            candidate_count,
                                            package_activity,
                                        ))
                                    }
                                    None => {
                                        // We found the first candidate that has not been assigned
                                        // yet.
                                        let package_activity = self.name_activity[self
                                            .provider()
                                            .version_set_name(version_set)
                                            .to_usize()];
                                        Some((candidate, version_set, 1, package_activity))
                                    }
                                },
                            })
                        },
                    );

                    // Stop searching if we found a candidate that makes the clause true.
                    if candidate.is_break() {
                        break;
                    }
                }

                match candidate {
                    ControlFlow::Break(_) => {
                        // A candidate has been assigned true which means the clause is already
                        // true, and we can skip it.
                        continue;
                    }
                    ControlFlow::Continue(None) => {
                        unreachable!("when we get here it means that all candidates have been assigned false. This should not be able to happen at this point because during propagation the solvable should have been assigned false as well.")
                    }
                    ControlFlow::Continue(Some((
                        candidate,
                        _version_set_id,
                        candidate_count,
                        package_activity,
                    ))) => {
                        let decision = (candidate, solvable_id, *clause_id);
                        best_decision = Some(match &best_decision {
                            None => PossibleDecision {
                                is_explicit_requirement,
                                package_activity,
                                candidate_count,
                                decision,
                            },
                            Some(best_decision) => {
                                // Prefer decisions on explicit requirements over non-explicit
                                // requirements. This optimizes direct dependencies over transitive
                                // dependencies.
                                if best_decision.is_explicit_requirement && !is_explicit_requirement
                                {
                                    continue;
                                }

                                // Prefer decisions with a higher package activity score to root out
                                // conflicts faster.
                                if best_decision.package_activity >= package_activity {
                                    continue;
                                }

                                if best_decision.candidate_count <= candidate_count {
                                    continue;
                                }

                                PossibleDecision {
                                    is_explicit_requirement,
                                    package_activity,
                                    candidate_count,
                                    decision,
                                }
                            }
                        })
                    }
                }
            }
        }

        if let Some(PossibleDecision {
            candidate_count,
            package_activity,
            decision: (candidate, _solvable_id, clause_id),
            ..
        }) = &best_decision
        {
            tracing::trace!(
                "deciding to assign {}, ({}, {} activity score, {} possible candidates)",
                candidate.display(&self.variable_map, self.provider()),
                self.clauses.kinds[clause_id.to_usize()]
                    .display(&self.variable_map, self.provider()),
                package_activity,
                candidate_count,
            );
        }

        // Could not find a requirement that needs satisfying.
        best_decision.map(
            |PossibleDecision {
                 decision: (candidate, required_by, via),
                 ..
             }| { (candidate, required_by, via) },
        )
    }

    /// Executes one iteration of the CDCL loop
    ///
    /// A set-propagate-learn round is always initiated by a requirement clause
    /// (i.e. [`Clause::Requires`]). The parameters include the variable
    /// associated to the candidate for the dependency (`solvable`), the
    /// package that originates the dependency (`required_by`), and the
    /// id of the requires clause (`clause_id`).
    ///
    /// Refer to the documentation of [`Solver::run_sat`] for details on the
    /// CDCL algorithm.
    ///
    /// Returns the new level after this set-propagate-learn round, or a
    /// [`Conflict`] if we discovered that the requested jobs are
    /// unsatisfiable.
    fn set_propagate_learn(
        &mut self,
        mut level: u32,
        solvable: VariableId,
        _required_by: VariableId,
        clause_id: ClauseId,
    ) -> Result<u32, UnsolvableOrCancelled> {
        level += 1;

        self.decision_tracker
            .try_add_decision(Decision::new(solvable, true, clause_id), level)
            .expect("bug: solvable was already decided!");

        self.propagate_and_learn(level)
    }

    fn propagate_and_learn(&mut self, mut level: u32) -> Result<u32, UnsolvableOrCancelled> {
        loop {
            match self.propagate(level) {
                Ok(()) => {
                    return Ok(level);
                }
                Err(PropagationError::Cancelled(value)) => {
                    return Err(UnsolvableOrCancelled::Cancelled(value));
                }
                Err(PropagationError::Conflict(
                    conflicting_solvable,
                    attempted_value,
                    conflicting_clause,
                )) => {
                    level = self.learn_from_conflict(
                        level,
                        conflicting_solvable,
                        attempted_value,
                        conflicting_clause,
                    )?;
                }
            }
        }
    }

    fn learn_from_conflict(
        &mut self,
        mut level: u32,
        conflicting_solvable: VariableId,
        attempted_value: bool,
        conflicting_clause: ClauseId,
    ) -> Result<u32, Conflict> {
        {
            tracing::info!(
                "├┬ Propagation conflicted: could not set {solvable} to {attempted_value}",
                solvable = conflicting_solvable.display(&self.variable_map, self.provider()),
            );
            tracing::info!(
                "││ During unit propagation for clause: {}",
                self.clauses.kinds[conflicting_clause.to_usize()]
                    .display(&self.variable_map, self.provider())
            );

            tracing::info!(
                "││ Previously decided value: {}. Derived from: {}",
                !attempted_value,
                self.clauses.kinds[self
                    .decision_tracker
                    .find_clause_for_assignment(conflicting_solvable)
                    .unwrap()
                    .to_usize()]
                .display(&self.variable_map, self.provider()),
            );
        }

        if level == 1 {
            for decision in self.decision_tracker.stack() {
                let clause_id = decision.derived_from;
                let clause = self.clauses.kinds[clause_id.to_usize()];
                let level = self.decision_tracker.level(decision.variable);
                let action = if decision.value { "install" } else { "forbid" };

                if let Clause::ForbidMultipleInstances(..) = clause {
                    // Skip forbids clauses, to reduce noise
                    continue;
                }

                tracing::info!(
                    "* ({level}) {action} {}. Reason: {}",
                    decision
                        .variable
                        .display(&self.variable_map, self.provider()),
                    self.clauses.kinds[decision.derived_from.to_usize()]
                        .display(&self.variable_map, self.provider()),
                );
            }

            return Err(self.analyze_unsolvable(conflicting_clause));
        }

        let (new_level, learned_clause_id, literal) =
            self.analyze(level, conflicting_solvable, conflicting_clause);
        let old_level = level;
        level = new_level;

        // Optimization: propagate right now, since we know that the clause is a unit
        // clause
        let decision = literal.satisfying_value();
        self.decision_tracker
            .try_add_decision(
                Decision::new(literal.variable(), decision, learned_clause_id),
                level,
            )
            .expect("bug: solvable was already decided!");
        tracing::debug!(
            "│├ Propagate after learn: {} = {decision}",
            literal
                .variable()
                .display(&self.variable_map, self.provider()),
        );

        tracing::info!("│└ Backtracked from {old_level} -> {level}");

        Ok(level)
    }

    /// The propagate step of the CDCL algorithm
    ///
    /// Propagation is implemented by means of watches: each clause that has two
    /// or more literals is "subscribed" to changes in the values of two
    /// solvables that appear in the clause. When a value is assigned to a
    /// solvable, each of the clauses tracking that solvable will be notified.
    /// That way, the clause can check whether the literal that is using the
    /// solvable has become false, in which case it picks a new solvable to
    /// watch (if available) or triggers an assignment.
    fn propagate(&mut self, level: u32) -> Result<(), PropagationError> {
        if let Some(value) = self.provider().should_cancel_with_value() {
            return Err(PropagationError::Cancelled(value));
        };

        // Negative assertions derived from other rules (assertions are clauses that
        // consist of a single literal, and therefore do not have watches)
        for &(solvable_id, clause_id) in &self.negative_assertions {
            let value = false;
            let decided = self
                .decision_tracker
                .try_add_decision(Decision::new(solvable_id, value, clause_id), level)
                .map_err(|_| PropagationError::Conflict(solvable_id, value, clause_id))?;

            if decided {
                tracing::trace!(
                    "Negative assertions derived from other rules: Propagate assertion {} = {}",
                    solvable_id.display(&self.variable_map, self.provider()),
                    value
                );
            }
        }

        // Assertions derived from learnt rules
        for learn_clause_idx in 0..self.learnt_clause_ids.len() {
            let clause_id = self.learnt_clause_ids[learn_clause_idx];
            let clause = self.clauses.kinds[clause_id.to_usize()];
            let Clause::Learnt(learnt_index) = clause else {
                unreachable!();
            };

            let literals = &self.learnt_clauses[learnt_index];
            if literals.len() > 1 {
                continue;
            }

            debug_assert!(!literals.is_empty());

            let literal = literals[0];
            let decision = literal.satisfying_value();

            let decided = self
                .decision_tracker
                .try_add_decision(
                    Decision::new(literal.variable(), decision, clause_id),
                    level,
                )
                .map_err(|_| PropagationError::Conflict(literal.variable(), decision, clause_id))?;

            if decided {
                tracing::trace!(
                    "├─ Propagate assertion {} = {}",
                    literal
                        .variable()
                        .display(&self.variable_map, self.provider()),
                    decision
                );
            }
        }

        // Watched solvables
        let clauses = &self.clauses.kinds;
        let clause_states = &mut self.clauses.states;
        let interner = self.cache.provider();
        while let Some(decision) = self.decision_tracker.next_unpropagated() {
            let watched_literal = Literal::new(decision.variable, decision.value);

            // Propagate, iterating through the linked list of clauses that watch this
            // solvable
            let mut old_predecessor_clause_id: Option<ClauseId>;
            let mut predecessor_clause_id: Option<ClauseId> = None;
            let mut next_clause_id = self.watches.first_clause_watching_literal(watched_literal);
            while let Some(clause_id) = next_clause_id {
                debug_assert!(
                    predecessor_clause_id != Some(clause_id),
                    "Linked list is circular!"
                );

                // Get mutable access to both clauses.
                let (predecessor_clause_state, clause_state) =
                    if let Some(prev_clause_id) = predecessor_clause_id {
                        let prev_idx = prev_clause_id.to_usize();
                        let current_idx = clause_id.to_usize();
                        if prev_idx < current_idx {
                            let (left, right) = clause_states.split_at_mut(current_idx);
                            (Some(&mut left[prev_idx]), &mut right[0])
                        } else {
                            let (left, right) = clause_states.split_at_mut(prev_idx);
                            (Some(&mut right[0]), &mut left[current_idx])
                        }
                    } else {
                        (None, &mut clause_states[clause_id.to_usize()])
                    };

                // Update the prev_clause_id for the next run
                old_predecessor_clause_id = predecessor_clause_id;
                predecessor_clause_id = Some(clause_id);

                // Configure the next clause to visit
<<<<<<< HEAD
                let this_clause_id = clause_id;
                clause_id = clause_state.next_watched_clause(watched_literal.variable());
=======
                next_clause_id = clause_state.next_watched_clause(watched_literal.solvable_id());
>>>>>>> f6537fcc

                // Determine which watch turned false.
                let (watch_index, other_watch_index) =
                    if clause_state.watched_literals[0].variable() == watched_literal.variable() {
                        (0, 1)
                    } else {
                        (1, 0)
                    };
                debug_assert!(
                    clause_state.watched_literals[watch_index].eval(self.decision_tracker.map())
                        == Some(false)
                );

                // Find another literal to watch. If we can't find one, the other literal must
                // be set to true for the clause to still hold.
                if clause_state.watched_literals[other_watch_index]
                    .eval(self.decision_tracker.map())
                    == Some(true)
                {
                    // If the other watch is already true, we can simply skip
                    // this clause.
                } else if let Some(variable) = clause_state.next_unwatched_literal(
                    &clauses[clause_id.to_usize()],
                    &self.learnt_clauses,
                    &self.requirement_to_sorted_candidates,
                    self.decision_tracker.map(),
                    watch_index,
                ) {
                    self.watches.update_watched(
                        predecessor_clause_state,
                        clause_state,
                        clause_id,
                        watch_index,
                        watched_literal,
                        variable,
                    );

                    // Make sure the right predecessor is kept for the next iteration (i.e. the
                    // current clause is no longer a predecessor of the next one; the current
                    // clause's predecessor is)
                    predecessor_clause_id = old_predecessor_clause_id;
                } else {
                    // We could not find another literal to watch, which means the remaining
                    // watched literal can be set to true
                    let remaining_watch_index = match watch_index {
                        0 => 1,
                        1 => 0,
                        _ => unreachable!(),
                    };

                    let remaining_watch = clause_state.watched_literals[remaining_watch_index];
                    let decided = self
                        .decision_tracker
                        .try_add_decision(
                            Decision::new(
                                remaining_watch.variable(),
                                remaining_watch.satisfying_value(),
                                clause_id,
                            ),
                            level,
                        )
                        .map_err(|_| {
                            PropagationError::Conflict(
                                remaining_watch.variable(),
                                true,
                                clause_id,
                            )
                        })?;

                    if decided {
                        let clause = &clauses[clause_id.to_usize()];
                        match clause {
                            // Skip logging for ForbidMultipleInstances, which is so noisy
                            Clause::ForbidMultipleInstances(..) => {}
                            _ => {
                                tracing::debug!(
                                    "├ Propagate {} = {}. {}",
                                    remaining_watch
                                        .variable()
                                        .display(&self.variable_map, interner),
                                    remaining_watch.satisfying_value(),
                                    clause.display(&self.variable_map, interner)
                                );
                            }
                        }
                    }
                }
            }
        }

        Ok(())
    }

    /// Adds the clause with `clause_id` to the current [`Conflict`]
    ///
    /// Because learnt clauses are not relevant for the user, they are not added
    /// to the [`Conflict`]. Instead, we report the clauses that caused them.
    fn analyze_unsolvable_clause(
        clauses: &[Clause],
        learnt_why: &Mapping<LearntClauseId, Vec<ClauseId>>,
        clause_id: ClauseId,
        conflict: &mut Conflict,
        seen: &mut HashSet<ClauseId>,
    ) {
        let clause = &clauses[clause_id.to_usize()];
        match clause {
            Clause::Learnt(learnt_clause_id) => {
                if !seen.insert(clause_id) {
                    return;
                }

                for &cause in learnt_why
                    .get(*learnt_clause_id)
                    .expect("no cause for learnt clause available")
                {
                    Self::analyze_unsolvable_clause(clauses, learnt_why, cause, conflict, seen);
                }
            }
            _ => conflict.add_clause(clause_id),
        }
    }

    /// Create a [`Conflict`] based on the id of the clause that triggered an
    /// unrecoverable conflict
    fn analyze_unsolvable(&mut self, clause_id: ClauseId) -> Conflict {
        let last_decision = self.decision_tracker.stack().last().unwrap();
        let highest_level = self.decision_tracker.level(last_decision.variable);
        debug_assert_eq!(highest_level, 1);

        let mut conflict = Conflict::default();

        tracing::info!("=== ANALYZE UNSOLVABLE");

        let mut involved = HashSet::default();
        self.clauses.kinds[clause_id.to_usize()].visit_literals(
            &self.learnt_clauses,
            &self.requirement_to_sorted_candidates,
            |literal| {
                involved.insert(literal.variable());
            },
        );

        let mut seen = HashSet::default();
        Self::analyze_unsolvable_clause(
            &self.clauses.kinds,
            &self.learnt_why,
            clause_id,
            &mut conflict,
            &mut seen,
        );

        for decision in self.decision_tracker.stack().rev() {
            if decision.variable.is_root() {
                continue;
            }

            let why = decision.derived_from;

            if !involved.contains(&decision.variable) {
                continue;
            }

            assert_ne!(why, ClauseId::install_root());

            Self::analyze_unsolvable_clause(
                &self.clauses.kinds,
                &self.learnt_why,
                why,
                &mut conflict,
                &mut seen,
            );

            self.clauses.kinds[why.to_usize()].visit_literals(
                &self.learnt_clauses,
                &self.requirement_to_sorted_candidates,
                |literal| {
                    if literal.eval(self.decision_tracker.map()) == Some(true) {
                        assert_eq!(literal.variable(), decision.variable);
                    } else {
                        involved.insert(literal.variable());
                    }
                },
            );
        }

        conflict
    }

    /// Analyze the causes of the conflict and learn from it
    ///
    /// This function finds the combination of assignments that caused the
    /// conflict and adds a new clause to the solver to forbid that
    /// combination of assignments (i.e. learn from this mistake
    /// so it is not repeated in the future). It corresponds to the
    /// `Solver.analyze` function from the MiniSAT paper.
    ///
    /// Returns the level to which we should backtrack, the id of the learnt
    /// clause and the literal that should be assigned (by definition, when
    /// we learn a clause, all its literals except one evaluate to false, so
    /// the value of the remaining literal must be assigned to make the clause
    /// become true)
    fn analyze(
        &mut self,
        mut current_level: u32,
        mut conflicting_solvable: VariableId,
        mut clause_id: ClauseId,
    ) -> (u32, ClauseId, Literal) {
        let mut seen = HashSet::default();
        let mut causes_at_current_level = 0u32;
        let mut learnt = Vec::new();
        let mut back_track_to = 0;

        let mut s_value;
        let mut learnt_why = Vec::new();
        let mut first_iteration = true;
        let clause_kinds = &self.clauses.kinds;
        loop {
            learnt_why.push(clause_id);

            clause_kinds[clause_id.to_usize()].visit_literals(
                &self.learnt_clauses,
                &self.requirement_to_sorted_candidates,
                |literal| {
                    if !first_iteration && literal.variable() == conflicting_solvable {
                        // We are only interested in the causes of the conflict, so we ignore the
                        // solvable whose value was propagated
                        return;
                    }

                    if !seen.insert(literal.variable()) {
                        // Skip literals we have already seen
                        return;
                    }

                    let decision_level = self.decision_tracker.level(literal.variable());
                    if decision_level == current_level {
                        causes_at_current_level += 1;
                    } else if current_level > 1 {
                        let learnt_literal = Literal::new(
                            literal.variable(),
                            self.decision_tracker
                                .assigned_value(literal.variable())
                                .unwrap(),
                        );
                        learnt.push(learnt_literal);
                        back_track_to = back_track_to.max(decision_level);
                    } else {
                        unreachable!();
                    }
                },
            );

            first_iteration = false;

            // Select next literal to look at
            loop {
                let (last_decision, last_decision_level) = self.decision_tracker.undo_last();

                conflicting_solvable = last_decision.variable;
                s_value = last_decision.value;
                clause_id = last_decision.derived_from;

                current_level = last_decision_level;

                // We are interested in the first literal we come across that caused the
                // conflicting assignment
                if seen.contains(&last_decision.variable) {
                    break;
                }
            }

            causes_at_current_level = causes_at_current_level.saturating_sub(1);
            if causes_at_current_level == 0 {
                break;
            }
        }

        let last_literal = Literal::new(conflicting_solvable, s_value);
        learnt.push(last_literal);

        // Increase the activity of the packages in the learned clause
        for literal in &learnt {
            let name_id = literal
                .variable()
                .as_solvable(&self.variable_map)
                .map(|s| self.provider().solvable_name(s));
            if let Some(name_id) = name_id {
                self.name_activity[name_id.to_usize()] += self.activity_add;
            }
        }

        // Add the clause
        let learnt_id = self.learnt_clauses.alloc(learnt.clone());
        self.learnt_why.insert(learnt_id, learnt_why);

        let (state, kind) = ClauseState::learnt(learnt_id, &learnt);
        let has_watches = state.has_watches();
        let clause_id = self.clauses.alloc(state, kind);
        self.learnt_clause_ids.push(clause_id);
        if has_watches {
            self.watches
                .start_watching(&mut self.clauses.states[clause_id.to_usize()], clause_id);
        }

        tracing::debug!("│├ Learnt disjunction:",);
        for lit in learnt {
            tracing::debug!(
                "││ - {}{}",
                if lit.negate() { "NOT " } else { "" },
                lit.variable().display(&self.variable_map, self.provider()),
            );
        }

        // Should revert at most to the root level
        let target_level = back_track_to.max(1);
        self.decision_tracker.undo_until(target_level);

        self.decay_activity_scores();

        (target_level, clause_id, last_literal)
    }

    /// Decays the activity scores of all packages in the solver. This function
    /// is caleld after each conflict.
    fn decay_activity_scores(&mut self) {
        for activity in &mut self.name_activity {
            *activity *= self.activity_decay;
        }
    }
}

/// Adds clauses for a solvable. These clauses include requirements and
/// constrains on other solvables.
///
/// Returns the added clauses, and an additional list with conflicting
/// clauses (if any).
///
/// If the provider has requested the solving process to be cancelled, the
/// cancellation value will be returned as an `Err(...)`.
///
/// This function is not part of the `Solver` struct because it needs to
/// selectively mutably borrow some of the solver's fields.
#[allow(clippy::too_many_arguments)]
async fn add_clauses_for_solvables<D: DependencyProvider>(
    solvable_ids: impl IntoIterator<Item = SolvableOrRootId>,
    cache: &SolverCache<D>,
    clauses: &mut Clauses,
    decision_tracker: &DecisionTracker,
    variable_map: &mut VariableMap,
    clauses_added_for_solvable: &mut HashSet<SolvableOrRootId>,
    clauses_added_for_package: &mut HashSet<NameId>,
    forbidden_clauses_added: &mut HashMap<NameId, AtMostOnceTracker<VariableId>>,
    requirement_to_sorted_candidates: &mut FrozenMap<
        Requirement,
        RequirementCandidateVariables,
        ahash::RandomState,
    >,
    root_requirements: &[Requirement],
    root_constraints: &[VersionSetId],
) -> Result<AddClauseOutput, Box<dyn Any>> {
    let mut output = AddClauseOutput::default();

    tracing::trace!("Add clauses for solvables");

    pub enum TaskResult<'i> {
        Dependencies {
            solvable_id: SolvableOrRootId,
            dependencies: Dependencies,
        },
        SortedCandidates {
            solvable_id: SolvableOrRootId,
            requirement: Requirement,
            candidates: Vec<&'i [SolvableId]>,
        },
        NonMatchingCandidates {
            solvable_id: SolvableOrRootId,
            version_set_id: VersionSetId,
            non_matching_candidates: &'i [SolvableId],
        },
        Candidates {
            name_id: NameId,
            package_candidates: &'i Candidates,
        },
    }

    // Mark the initial seen solvables as seen
    let mut pending_solvables = vec![];
    {
        for solvable_id in solvable_ids {
            if clauses_added_for_solvable.insert(solvable_id) {
                pending_solvables.push(solvable_id);
            }
        }
    }

    let mut seen = pending_solvables.iter().copied().collect::<HashSet<_>>();
    let mut pending_futures = FuturesUnordered::new();
    loop {
        // Iterate over all pending solvables and request their dependencies.
        for solvable_or_root in pending_solvables.drain(..) {
            // If the solvable is the root solvable, we can skip the dependency provider
            // and use the root requirements and constraints directly.
            let get_dependencies_fut = if let Some(solvable_id) = solvable_or_root.solvable() {
                // Get the solvable information and request its requirements and constraints
                tracing::trace!(
                    "┝━ adding clauses for dependencies of {}",
                    solvable_id.display(cache.provider()),
                );

                async move {
                    let deps = cache.get_or_cache_dependencies(solvable_id).await?;
                    Ok(TaskResult::Dependencies {
                        solvable_id: solvable_or_root,
                        dependencies: deps.clone(),
                    })
                }
                .left_future()
            } else {
                ready(Ok(TaskResult::Dependencies {
                    solvable_id: solvable_or_root,
                    dependencies: Dependencies::Known(KnownDependencies {
                        requirements: root_requirements.to_vec(),
                        constrains: root_constraints.to_vec(),
                    }),
                }))
                .right_future()
            };

            pending_futures.push(get_dependencies_fut.boxed_local());
        }

        let Some(result) = pending_futures.next().await else {
            // No more pending results
            break;
        };

        match result? {
            TaskResult::Dependencies {
                solvable_id,
                dependencies,
            } => {
                // Get the solvable information and request its requirements and constraints
                tracing::trace!(
                    "dependencies available for {}",
                    solvable_id.display(cache.provider()),
                );

                // Allocate a variable for the solvable
                let variable = match solvable_id.solvable() {
                    Some(solvable_id) => variable_map.intern_solvable(solvable_id),
                    None => variable_map.root(),
                };

                let (requirements, constrains) = match dependencies {
                    Dependencies::Known(deps) => (deps.requirements, deps.constrains),
                    Dependencies::Unknown(reason) => {
                        // There is no information about the solvable's dependencies, so we add
                        // an exclusion clause for it

                        let (state, kind) = ClauseState::exclude(variable, reason);
                        let clause_id = clauses.alloc(state, kind);

                        // Exclusions are negative assertions, tracked outside the watcher
                        // system
                        output.negative_assertions.push((variable, clause_id));

                        // There might be a conflict now
                        if decision_tracker.assigned_value(variable) == Some(true) {
                            output.conflicting_clauses.push(clause_id);
                        }

                        continue;
                    }
                };

                for version_set_id in requirements
                    .iter()
                    .flat_map(|requirement| requirement.version_sets(cache.provider()))
                    .chain(constrains.iter().copied())
                {
                    let dependency_name = cache.provider().version_set_name(version_set_id);
                    if clauses_added_for_package.insert(dependency_name) {
                        tracing::trace!(
                            "┝━ Adding clauses for package '{}'",
                            cache.provider().display_name(dependency_name),
                        );

                        pending_futures.push(
                            async move {
                                let package_candidates =
                                    cache.get_or_cache_candidates(dependency_name).await?;
                                Ok(TaskResult::Candidates {
                                    name_id: dependency_name,
                                    package_candidates,
                                })
                            }
                            .boxed_local(),
                        );
                    }
                }

                for requirement in requirements {
                    // Find all the solvable that match for the given version set
                    pending_futures.push(
                        async move {
                            let candidates = futures::future::try_join_all(
                                requirement
                                    .version_sets(cache.provider())
                                    .map(|version_set| {
                                        cache.get_or_cache_sorted_candidates_for_version_set(
                                            version_set,
                                        )
                                    }),
                            )
                            .await?;

                            Ok(TaskResult::SortedCandidates {
                                solvable_id,
                                requirement,
                                candidates,
                            })
                        }
                        .boxed_local(),
                    );
                }

                for version_set_id in constrains {
                    // Find all the solvables that match for the given version set
                    pending_futures.push(
                        async move {
                            let non_matching_candidates = cache
                                .get_or_cache_non_matching_candidates(version_set_id)
                                .await?;
                            Ok(TaskResult::NonMatchingCandidates {
                                solvable_id,
                                version_set_id,
                                non_matching_candidates,
                            })
                        }
                        .boxed_local(),
                    )
                }
            }
            TaskResult::Candidates {
                name_id,
                package_candidates,
            } => {
                // Get the solvable information and request its requirements and constraints
                tracing::trace!(
                    "Package candidates available for {}",
                    cache.provider().display_name(name_id)
                );

                output.new_names.push(name_id);

                let candidates = &package_candidates.candidates;

                // If there is a locked solvable, forbid other solvables.
                if let Some(locked_solvable_id) = package_candidates.locked {
                    let locked_solvable_var = variable_map.intern_solvable(locked_solvable_id);
                    for &other_candidate in candidates {
                        if other_candidate != locked_solvable_id {
                            let other_candidate_var = variable_map.intern_solvable(other_candidate);
                            let (state, kind) =
                                ClauseState::lock(locked_solvable_var, other_candidate_var);
                            let clause_id = clauses.alloc(state, kind);

                            debug_assert!(clauses.states[clause_id.to_usize()].has_watches());
                            output.clauses_to_watch.push(clause_id);
                        }
                    }
                }

                // Add a clause for solvables that are externally excluded.
                for (solvable, reason) in package_candidates.excluded.iter().copied() {
                    let solvable_var = variable_map.intern_solvable(solvable);
                    let (state, kind) = ClauseState::exclude(solvable_var, reason);
                    let clause_id = clauses.alloc(state, kind);

                    // Exclusions are negative assertions, tracked outside the watcher system
                    output.negative_assertions.push((solvable_var, clause_id));

                    // Conflicts should be impossible here
                    debug_assert!(decision_tracker.assigned_value(solvable_var) != Some(true));
                }
            }
            TaskResult::SortedCandidates {
                solvable_id,
                requirement,
                candidates,
            } => {
                tracing::trace!(
                    "Sorted candidates available for {}",
                    requirement.display(cache.provider()),
                );

                // Allocate a variable for the solvable
                let variable = match solvable_id.solvable() {
                    Some(solvable_id) => variable_map.intern_solvable(solvable_id),
                    None => variable_map.root(),
                };

                // Intern all the solvables of the candidates.
                let version_set_variables = requirement_to_sorted_candidates.insert(
                    requirement,
                    candidates
                        .iter()
                        .map(|&candidates| {
                            candidates
                                .iter()
                                .map(|&var| variable_map.intern_solvable(var))
                                .collect()
                        })
                        .collect(),
                );

                // Queue requesting the dependencies of the candidates as well if they are
                // cheaply available from the dependency provider.
                for (candidate, candidate_var) in candidates
                    .iter()
                    .zip(version_set_variables)
                    .flat_map(|(&candidates, variable)| {
                        candidates.iter().copied().zip(variable.iter().copied())
                    })
                {
                    if !seen.insert(candidate.into()) {
                        continue;
                    }

                    // If the dependencies are already available for the
                    // candidate, queue the candidate for processing.
                    if cache.are_dependencies_available_for(candidate)
                        && clauses_added_for_solvable.insert(candidate.into())
                    {
                        pending_solvables.push(candidate.into());
                    }

                    // Add forbid constraints for this solvable on all other
                    // solvables that have been visited already for the same
                    // version set name.
                    let name_id = cache.provider().solvable_name(candidate);
                    let other_solvables = forbidden_clauses_added.entry(name_id).or_default();
                    other_solvables.add(
                        candidate_var,
                        |a, b, positive| {
                            let (state, kind) = ClauseState::forbid_multiple(
                                a,
                                if positive { b.positive() } else { b.negative() },
                                name_id,
                            );
                            let clause_id = clauses.alloc(state, kind);
                            debug_assert!(clauses.states[clause_id.to_usize()].has_watches());
                            output.clauses_to_watch.push(clause_id);
                        },
                        || variable_map.alloc_forbid_multiple_variable(name_id),
                    );
                }

                // Add the requirements clause
                let no_candidates = candidates.iter().all(|candidates| candidates.is_empty());
                let (state, conflict, kind) = ClauseState::requires(
                    variable,
                    requirement,
                    version_set_variables.iter().flatten().copied(),
                    decision_tracker,
                );
                let has_watches = state.has_watches();
                let clause_id = clauses.alloc(state, kind);

                if has_watches {
                    output.clauses_to_watch.push(clause_id);
                }

                output
                    .new_requires_clauses
                    .push((variable, requirement, clause_id));

                if conflict {
                    output.conflicting_clauses.push(clause_id);
                } else if no_candidates {
                    // Add assertions for unit clauses (i.e. those with no matching candidates)
                    output.negative_assertions.push((variable, clause_id));
                }
            }
            TaskResult::NonMatchingCandidates {
                solvable_id,
                version_set_id,
                non_matching_candidates,
            } => {
                tracing::trace!(
                    "non matching candidates available for {} {}",
                    cache
                        .provider()
                        .display_name(cache.provider().version_set_name(version_set_id)),
                    cache.provider().display_version_set(version_set_id),
                );

                // Allocate a variable for the solvable
                let variable = match solvable_id.solvable() {
                    Some(solvable_id) => variable_map.intern_solvable(solvable_id),
                    None => variable_map.root(),
                };

                // Add forbidden clauses for the candidates
                for &forbidden_candidate in non_matching_candidates {
                    let forbidden_candidate_var = variable_map.intern_solvable(forbidden_candidate);
                    let (state, conflict, kind) = ClauseState::constrains(
                        variable,
                        forbidden_candidate_var,
                        version_set_id,
                        decision_tracker,
                    );

                    let clause_id = clauses.alloc(state, kind);
                    output.clauses_to_watch.push(clause_id);

                    if conflict {
                        output.conflicting_clauses.push(clause_id);
                    }
                }
            }
        }
    }

    tracing::trace!("Done adding clauses for solvables");

    Ok(output)
}<|MERGE_RESOLUTION|>--- conflicted
+++ resolved
@@ -803,21 +803,13 @@
                 {
                     // Find the first candidate that is not yet assigned a value or find the first
                     // value that makes this clause true.
-<<<<<<< HEAD
-                    candidate = candidates
-                        .iter()
-                        .try_fold(None, |first_candidate, &candidate| {
-                            let assigned_value = self.decision_tracker.assigned_value(candidate);
-=======
                     candidate = candidates.iter().try_fold(
                         match candidate {
                             ControlFlow::Continue(x) => x,
                             _ => None,
                         },
                         |first_candidate, &candidate| {
-                            let assigned_value =
-                                self.decision_tracker.assigned_value(candidate.into());
->>>>>>> f6537fcc
+                            let assigned_value = self.decision_tracker.assigned_value(candidate);
                             ControlFlow::Continue(match assigned_value {
                                 Some(true) => {
                                     // This candidate has already been assigned so the clause is
@@ -1195,12 +1187,7 @@
                 predecessor_clause_id = Some(clause_id);
 
                 // Configure the next clause to visit
-<<<<<<< HEAD
-                let this_clause_id = clause_id;
-                clause_id = clause_state.next_watched_clause(watched_literal.variable());
-=======
-                next_clause_id = clause_state.next_watched_clause(watched_literal.solvable_id());
->>>>>>> f6537fcc
+                next_clause_id = clause_state.next_watched_clause(watched_literal.variable());
 
                 // Determine which watch turned false.
                 let (watch_index, other_watch_index) =
@@ -1263,11 +1250,7 @@
                             level,
                         )
                         .map_err(|_| {
-                            PropagationError::Conflict(
-                                remaining_watch.variable(),
-                                true,
-                                clause_id,
-                            )
+                            PropagationError::Conflict(remaining_watch.variable(), true, clause_id)
                         })?;
 
                     if decided {
